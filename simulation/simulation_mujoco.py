--- conflicted
+++ resolved
@@ -77,20 +77,11 @@
                        feet_geom_name=LegsAttr(**robot_feet_geom_names),  # Geom/Frame id of feet
                        scene=scene_name,
                        sim_dt=simulation_dt,
-<<<<<<< HEAD
                        ref_base_lin_vel=(-4.0 * hip_height, 4.0 * hip_height),  # pass a float for a fixed value
                        ref_base_ang_vel=(-np.pi * 3 / 4, np.pi * 3 / 4),  # pass a float for a fixed value
                        ground_friction_coeff=(0.3, 1.5),  # pass a float for a fixed value
                        base_vel_command_type="random",  # "forward", "random", "forward+rotate", "human"
                        state_obs_names=state_observables_names,  # Desired quantities in the 'state' vec
-=======
-                       base_lin_vel_range=(-4.0 * hip_height, 4.0 * hip_height),
-                       base_ang_vel_range=(-np.pi * 3 / 4, np.pi * 3 / 4),
-                       ground_friction_coeff_range=(0.3, 1.5),
-                       base_vel_command_type="human",  # "forward", "random", "human"
-                       feet_geom_name=LegsAttr(**robot_feet_geom_names),  # Geom/Frame id of feet
-                       state_obs_names=state_observables,
->>>>>>> cfa5d4c0
                        )
     # Some robots require a change in the zero joint-space configuration. If provided apply it
     if cfg.qpos0_js is not None:
